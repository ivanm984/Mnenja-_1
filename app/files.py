--- conflicted
+++ resolved
@@ -100,17 +100,6 @@
 
         if isinstance(source, (str, Path)):
             source_path = Path(source)
-<<<<<<< HEAD
-            if not source_path.is_absolute():
-                potential_path = DATA_DIR / source_path
-                if potential_path.exists():
-                    source_path = potential_path
-
-            if not source_path.exists():
-                raise FileNotFoundError(source_path)
-
-=======
->>>>>>> aa82c275
             with source_path.open("rb") as src:
                 shutil.copyfileobj(src, tmp)
             total_size = source_path.stat().st_size
@@ -139,25 +128,12 @@
 
     try:
         if isinstance(upload, UploadFile):
-<<<<<<< HEAD
-            seek = getattr(upload, "seek", None)
-            if callable(seek):
-                try:
-                    result = seek(0)
-                    if isawaitable(result):
-                        await result
-                except Exception:
-                    file_obj = getattr(upload, "file", None)
-                    if file_obj and hasattr(file_obj, "seek"):
-                        file_obj.seek(0)
-=======
             try:
                 await upload.seek(0)
             except Exception:
                 file_obj = getattr(upload, "file", None)
                 if file_obj and hasattr(file_obj, "seek"):
                     file_obj.seek(0)
->>>>>>> aa82c275
 
             suffix = _detect_suffix(upload)
             with tempfile.NamedTemporaryFile(delete=False, suffix=suffix) as tmp:
