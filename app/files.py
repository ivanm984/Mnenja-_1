"""File-system helpers for storing uploaded revisions."""
from __future__ import annotations

import os
import re
import shutil
import tempfile
from contextlib import asynccontextmanager
from datetime import datetime
from inspect import isawaitable
from pathlib import Path
from typing import AsyncIterator, BinaryIO, Iterable, List, Tuple, Union

from fastapi import UploadFile

from .config import DATA_DIR

REVISION_ROOT = DATA_DIR / "revisions"
REVISION_ROOT.mkdir(parents=True, exist_ok=True)

SAFE_NAME_RE = re.compile(r"[^A-Za-z0-9_.-]+")


def _sanitize_path_component(value: str, fallback: str) -> str:
    cleaned = SAFE_NAME_RE.sub("_", value)
    return cleaned.strip("._")[:255] or fallback


def sanitize_filename(filename: str) -> str:
    if not filename:
        return "datoteka.pdf"
    base_name = os.path.basename(filename)
    return _sanitize_path_component(base_name, "datoteka.pdf")


ContentType = Union[bytes, Path, BinaryIO]


def save_revision_files(
    session_id: str,
    files: Iterable[Tuple[str, ContentType, str]],
    requirement_id: str | None = None,
) -> Tuple[List[str], List[str], List[str]]:
    timestamp = datetime.utcnow().strftime("%Y%m%d_%H%M%S")
    session_part = _sanitize_path_component(session_id, "session")
    requirement_part = _sanitize_path_component(requirement_id or "full", "full")
    folder_parts = [session_part, requirement_part]
    target_dir = REVISION_ROOT.joinpath(*folder_parts)
    target_dir.mkdir(parents=True, exist_ok=True)

    filenames: List[str] = []
    file_paths: List[str] = []
    mime_types: List[str] = []

    for original_name, content, mime in files:
        safe_name = sanitize_filename(original_name)
        stored_name = f"{timestamp}_{safe_name}"
        destination = target_dir / stored_name
        _write_content(destination, content)
        filenames.append(original_name or safe_name)
        file_paths.append(str(destination.relative_to(DATA_DIR)))
        mime_types.append(mime or "application/octet-stream")
    return filenames, file_paths, mime_types


def _write_content(destination: Path, content: ContentType) -> None:
    if isinstance(content, bytes):
        destination.write_bytes(content)
    elif isinstance(content, Path):
        shutil.copyfile(content, destination)
    elif hasattr(content, "read"):
        with destination.open("wb") as out_file:
            shutil.copyfileobj(content, out_file)
    else:
        raise TypeError("Nepodprta vrsta vsebine pri shranjevanju datoteke.")


def _detect_suffix(candidate: object) -> str:
    """Extract a meaningful suffix for temporary files."""

    if isinstance(candidate, (str, Path)):
        return Path(candidate).suffix

    for attr in ("filename", "name"):
        value = getattr(candidate, attr, None)
        if isinstance(value, str):
            return Path(value).suffix

    return ""


def _copy_sync_to_tempfile(
    source: Union[str, Path, BinaryIO], chunk_size: int
) -> Tuple[Path, int]:
    suffix = _detect_suffix(source)
    total_size = 0

    with tempfile.NamedTemporaryFile(delete=False, suffix=suffix) as tmp:
        temp_path = Path(tmp.name)

        if isinstance(source, (str, Path)):
            source_path = Path(source)
            with source_path.open("rb") as src:
                shutil.copyfileobj(src, tmp)
            total_size = source_path.stat().st_size
        else:
            file_obj = source
            if hasattr(file_obj, "seek"):
                file_obj.seek(0)

            while True:
                chunk = file_obj.read(chunk_size)
                if not chunk:
                    break
                tmp.write(chunk)
                total_size += len(chunk)

    return temp_path, total_size


@asynccontextmanager
async def stream_upload_to_tempfile(
    upload: Union[UploadFile, str, Path, BinaryIO],
    chunk_size: int = 1024 * 1024,
) -> AsyncIterator[Tuple[Path | None, int]]:
    temp_path: Path | None = None
    total_size = 0

    try:
        if isinstance(upload, UploadFile):
<<<<<<< HEAD
            seek = getattr(upload, "seek", None)
            if callable(seek):
                try:
                    result = seek(0)
                    if isawaitable(result):
                        await result
                except Exception:
                    file_obj = getattr(upload, "file", None)
                    if file_obj and hasattr(file_obj, "seek"):
                        file_obj.seek(0)
=======
            try:
                await upload.seek(0)
            except Exception:
                file_obj = getattr(upload, "file", None)
                if file_obj and hasattr(file_obj, "seek"):
                    file_obj.seek(0)
>>>>>>> 7069da51

            suffix = _detect_suffix(upload)
            with tempfile.NamedTemporaryFile(delete=False, suffix=suffix) as tmp:
                while True:
                    chunk = await upload.read(chunk_size)
                    if not chunk:
                        break
                    total_size += len(chunk)
                    tmp.write(chunk)
                temp_path = Path(tmp.name)
        else:
            temp_path, total_size = _copy_sync_to_tempfile(upload, chunk_size)

        yield temp_path, total_size
    finally:
        if temp_path and temp_path.exists():
            try:
                temp_path.unlink()
            except OSError:
                pass


__all__ = ["sanitize_filename", "save_revision_files", "stream_upload_to_tempfile"]<|MERGE_RESOLUTION|>--- conflicted
+++ resolved
@@ -128,25 +128,12 @@
 
     try:
         if isinstance(upload, UploadFile):
-<<<<<<< HEAD
-            seek = getattr(upload, "seek", None)
-            if callable(seek):
-                try:
-                    result = seek(0)
-                    if isawaitable(result):
-                        await result
-                except Exception:
-                    file_obj = getattr(upload, "file", None)
-                    if file_obj and hasattr(file_obj, "seek"):
-                        file_obj.seek(0)
-=======
             try:
                 await upload.seek(0)
             except Exception:
                 file_obj = getattr(upload, "file", None)
                 if file_obj and hasattr(file_obj, "seek"):
                     file_obj.seek(0)
->>>>>>> 7069da51
 
             suffix = _detect_suffix(upload)
             with tempfile.NamedTemporaryFile(delete=False, suffix=suffix) as tmp:
