"""Generation of filled-in Excel forms (Priloga 10A)."""
from __future__ import annotations

from datetime import datetime
from pathlib import Path
from typing import Any, Dict, Iterable, List

try:  # pragma: no cover - optional dependency import guard
    from openpyxl import load_workbook
    from openpyxl.utils.cell import coordinate_to_tuple
    from openpyxl.styles import Alignment
except ImportError as exc:  # pragma: no cover - import guard
    raise RuntimeError(
        "Knjižnica 'openpyxl' ni nameščena. Namestite jo z `pip install openpyxl`."
    ) from exc

from .config import PROJECT_ROOT

TEMPLATE_PATH = PROJECT_ROOT / "Priloga10A.xlsx"

KEY_DATA_LABELS = [
    ("glavni_objekt", "Glavni objekt"),
    ("vrsta_gradnje", "Vrsta gradnje"),
    ("klasifikacija_cc_si", "Klasifikacija CC-SI"),
    ("parcela_objekta", "Parcela objekta"),
    ("stevilke_parcel_ko", "Parcele in k.o."),
    ("velikost_parcel", "Velikost parcel"),
    ("velikost_obstojecega_objekta", "Obstoječi objekt"),
    ("tlorisne_dimenzije", "Dimenzije novega objekta"),
    ("gabariti_etaznost", "Gabariti in etažnost"),
    ("faktor_zazidanosti_fz", "Faktor zazidanosti"),
    ("faktor_izrabe_fi", "Faktor izrabe"),
    ("zelene_povrsine", "Zelene površine"),
    ("naklon_strehe", "Naklon strehe"),
    ("kritina_barva", "Kritina in barva"),
    ("materiali_gradnje", "Materiali"),
    ("smer_slemena", "Smer slemena"),
    ("visinske_kote", "Višinske kote"),
    ("odmiki_parcel", "Odmiki"),
    ("komunalni_prikljucki", "Komunalni priključki"),
]


def _clean(value: Any, fallback: str = "Ni podatka") -> str:
    if value is None:
        return fallback
    if isinstance(value, str):
        text = value.strip()
    else:
        text = str(value).strip()
    return text or fallback


def _format_key_data(key_data: Dict[str, Any]) -> str:
    lines: List[str] = []
    for key, label in KEY_DATA_LABELS:
        value = _clean(key_data.get(key, ""), "")
        if value and value.lower() != "ni podatka v dokumentaciji":
            lines.append(f"• {label}: {value}")
    return "\n".join(lines) or "Ni potrjenih ključnih podatkov iz projekta."


def _format_predpis(zahteve: Iterable[Dict[str, Any]]) -> str:
    seen: List[str] = []
    for zahteva in zahteve:
        naslov = _clean(zahteva.get("naslov", ""), "")
        if naslov and naslov not in seen:
            seen.append(naslov)
    if not seen:
        return "Ni evidentiranih pravnih podlag."
    return "\n".join(seen)


def _format_obrazlozitev(
    total: int, non_compliant: List[str], compliant: List[str], key_data_text: str
) -> str:
    lines = [
        f"Analiziranih pogojev: {total}",
        f"Neskladnih pogojev: {len(non_compliant)}",
        f"Skladnih pogojev: {len(compliant)}",
    ]

    if non_compliant:
        lines.append("")
        lines.append("Neskladni členi:")
        lines.extend([f"  • {item}" for item in non_compliant])

    if compliant:
        lines.append("")
        lines.append("Skladni členi:")
        lines.extend([f"  • {item}" for item in compliant])

    cleaned_key_data = key_data_text.strip()
    if cleaned_key_data:
        lines.append("")
        lines.append("Ključni podatki projekta:")
        lines.append(cleaned_key_data)

    return "\n".join(lines)


def _summarize_results(zahteve: Iterable[Dict[str, Any]], results_map: Dict[str, Dict[str, Any]]):
    compliant: List[str] = []
    non_compliant: List[str] = []
    for zahteva in zahteve:
        zid = zahteva.get("id")
        result = results_map.get(zid, {}) if zid else {}
        status = _clean(result.get("skladnost", "Neznano"))
        naslov = _clean(zahteva.get("naslov", "Zahteva"))
        line = f"{naslov} – {status}"
        if "nesklad" in status.lower():
            non_compliant.append(line)
        else:
            compliant.append(line)
    return compliant, non_compliant


def _format_source_files(source_files: Iterable[Dict[str, Any]]) -> str:
    files = []
    for item in source_files:
        name = _clean(item.get("filename", ""), "")
        pages = _clean(item.get("pages", ""), "")
        if pages:
            files.append(f"{name} (strani: {pages})")
        else:
            files.append(name)
    return "\n".join(files) if files else "Ni navedenih dokumentov."


def _apply_wrap_text(cell) -> None:
    try:
        current = cell.alignment
    except AttributeError:
        current = None

    if current:
<<<<<<< HEAD
        params = {
            "horizontal": current.horizontal,
            "vertical": current.vertical,
            "textRotation": current.text_rotation,
            "wrapText": True,
            "shrinkToFit": current.shrink_to_fit,
            "indent": current.indent,
            "relativeIndent": getattr(
                current,
                "relativeIndent",
                getattr(current, "relative_indent", None),
            ),
            "justifyLastLine": getattr(
                current,
                "justifyLastLine",
                getattr(current, "justify_last_line", None),
            ),
            "readingOrder": getattr(
                current,
                "readingOrder",
                getattr(current, "reading_order", None),
            ),
        }

        # Remove None values to avoid passing unsupported kwargs.
        filtered_params = {k: v for k, v in params.items() if v is not None}
        cell.alignment = Alignment(**filtered_params)
        if cell.alignment.vertical is None:
            cell.alignment = cell.alignment.copy(vertical="top")
=======
        cell.alignment = Alignment(
            horizontal=current.horizontal,
            vertical=current.vertical,
            text_rotation=current.text_rotation,
            wrap_text=True,
            shrink_to_fit=current.shrink_to_fit,
            indent=current.indent,
            relative_indent=getattr(current, "relative_indent", 0),
            justify_last_line=getattr(current, "justify_last_line", False),
            reading_order=getattr(current, "reading_order", 0),
        )
>>>>>>> 16e7e801
    else:
        cell.alignment = Alignment(wrap_text=True, vertical="top")


def _set_cell_value(worksheet, cell: str, value: Any) -> None:
    try:
        target = worksheet[cell]
        target.value = value
        _apply_wrap_text(target)
        return
    except AttributeError as exc:
        if "MergedCell" not in str(exc):
            raise

        row, column = coordinate_to_tuple(cell)
        for merged_range in worksheet.merged_cells.ranges:
            if (
                merged_range.min_row <= row <= merged_range.max_row
                and merged_range.min_col <= column <= merged_range.max_col
            ):
                base_cell = worksheet.cell(
                    row=merged_range.min_row, column=merged_range.min_col
                )
                base_cell.value = value
                _apply_wrap_text(base_cell)
                return

        # If the cell is not part of a merged range re-raise the original error.
        raise exc


def generate_priloga_10a(
    zahteve: List[Dict[str, Any]],
    results_map: Dict[str, Dict[str, Any]],
    metadata: Dict[str, Any],
    key_data: Dict[str, Any],
    source_files: Iterable[Dict[str, Any]],
    output_path: str,
) -> str:
    if not TEMPLATE_PATH.exists():
        raise FileNotFoundError(f"Manjka predloga Priloga10A.xlsx na poti: {TEMPLATE_PATH}")

    workbook = load_workbook(TEMPLATE_PATH)
    worksheet = workbook.active

    project_name = _clean(metadata.get("ime_projekta", "Ni podatka"))
    _set_cell_value(
        worksheet,
        "C4",
        f"Mnenje o skladnosti – {project_name}" if project_name else "Mnenje o skladnosti",
    )
    _set_cell_value(worksheet, "C7", _clean(metadata.get("mnenjedajalec", "Avtomatski pregled skladnosti")))
    _set_cell_value(worksheet, "C9", _clean(metadata.get("stevilka_porocila", "Ni podatka")))
    _set_cell_value(worksheet, "C10", datetime.now().strftime("%d.%m.%Y"))
    _set_cell_value(worksheet, "C11", _format_predpis(zahteve))
    _set_cell_value(worksheet, "C12", _clean(metadata.get("postopek_vodil", "Ni podatka")))
    _set_cell_value(worksheet, "C14", _clean(metadata.get("odgovorna_oseba", "Ni podatka")))

    _set_cell_value(worksheet, "C34", project_name)
    _set_cell_value(
        worksheet,
        "C35",
        _clean(metadata.get("kratek_opis", key_data.get("vrsta_gradnje", "Ni podatka"))),
    )
    _set_cell_value(worksheet, "C37", _clean(metadata.get("stevilka_projekta", "Ni podatka")))
    _set_cell_value(worksheet, "C38", _clean(metadata.get("datum_projekta", "Ni podatka")))
    _set_cell_value(worksheet, "C39", _clean(metadata.get("projektant", "Ni podatka")))

    _set_cell_value(worksheet, "C47", _format_source_files(source_files))

    compliant, non_compliant = _summarize_results(zahteve, results_map)
    total = len(zahteve)
    overall_skladnost = "SKLADNA" if not non_compliant else "NESKLADNA"
    _set_cell_value(worksheet, "B48", "X" if overall_skladnost == "SKLADNA" else "")
    _set_cell_value(worksheet, "B49", "X" if overall_skladnost == "NESKLADNA" else "")

    _set_cell_value(worksheet, "C52", "")
    _set_cell_value(worksheet, "C53", "")
    _set_cell_value(worksheet, "C54", "")

    key_data_text = _format_key_data(key_data)
    obrazlozitev_text = _format_obrazlozitev(total, non_compliant, compliant, key_data_text)
    _set_cell_value(worksheet, "C57", obrazlozitev_text)
    _set_cell_value(
        worksheet,
        "C62",
        f"Gradnja je {overall_skladnost.lower()} glede na preverjene pogoje." if total else "Analiza pogojev ni bila izvedena."
    )
    _set_cell_value(worksheet, "C40", _clean(metadata.get("pvo_status", "Ni podatka")))

    output_file = Path(output_path)
    output_file.parent.mkdir(parents=True, exist_ok=True)
    workbook.save(output_file)
    return str(output_file.resolve())


__all__ = ["generate_priloga_10a"]<|MERGE_RESOLUTION|>--- conflicted
+++ resolved
@@ -134,37 +134,6 @@
         current = None
 
     if current:
-<<<<<<< HEAD
-        params = {
-            "horizontal": current.horizontal,
-            "vertical": current.vertical,
-            "textRotation": current.text_rotation,
-            "wrapText": True,
-            "shrinkToFit": current.shrink_to_fit,
-            "indent": current.indent,
-            "relativeIndent": getattr(
-                current,
-                "relativeIndent",
-                getattr(current, "relative_indent", None),
-            ),
-            "justifyLastLine": getattr(
-                current,
-                "justifyLastLine",
-                getattr(current, "justify_last_line", None),
-            ),
-            "readingOrder": getattr(
-                current,
-                "readingOrder",
-                getattr(current, "reading_order", None),
-            ),
-        }
-
-        # Remove None values to avoid passing unsupported kwargs.
-        filtered_params = {k: v for k, v in params.items() if v is not None}
-        cell.alignment = Alignment(**filtered_params)
-        if cell.alignment.vertical is None:
-            cell.alignment = cell.alignment.copy(vertical="top")
-=======
         cell.alignment = Alignment(
             horizontal=current.horizontal,
             vertical=current.vertical,
@@ -176,7 +145,6 @@
             justify_last_line=getattr(current, "justify_last_line", False),
             reading_order=getattr(current, "reading_order", 0),
         )
->>>>>>> 16e7e801
     else:
         cell.alignment = Alignment(wrap_text=True, vertical="top")
 
