--- conflicted
+++ resolved
@@ -255,15 +255,6 @@
             .pdf-viewer-controls { flex-direction: column; align-items: stretch; gap: 0.5rem; }
             .pdf-viewer-title { max-width: 100%; }
             .pdf-viewer-modal { width: 100vw; border-right: none; box-shadow: none; }
-<<<<<<< HEAD
-            body.pdf-viewer-active { --pdf-panel-width: 100vw; }
-            body.pdf-viewer-active .app-container {
-                margin: 0 auto;
-                width: calc(100% - 2rem);
-                max-width: calc(100% - 2rem);
-            }
-=======
->>>>>>> 5794b219
         }
     </style>
 </head>
@@ -643,26 +634,13 @@
                 this.pdfCurrentPage = 1;
                 this.pdfZoom = 1.5;
                 this.pdfLoading = true;
-<<<<<<< HEAD
-
+                
                 const viewerModal = document.getElementById('pdf-viewer-modal');
-                const popoutButton = document.getElementById('pdf-popout');
-                if (popoutButton) {
-                    popoutButton.disabled = true;
-                }
-=======
-                
-                const viewerModal = document.getElementById('pdf-viewer-modal');
->>>>>>> 5794b219
                 if (this.pdfCloseTimeout) {
                     clearTimeout(this.pdfCloseTimeout);
                     this.pdfCloseTimeout = null;
                 }
                 viewerModal.classList.remove('hidden');
-<<<<<<< HEAD
-                document.body.classList.add('pdf-viewer-active');
-=======
->>>>>>> 5794b219
                 requestAnimationFrame(() => viewerModal.classList.add('open'));
                 document.getElementById('pdf-viewer-title').textContent = file.name;
                 document.getElementById('pdf-loading').style.display = 'block';
@@ -735,20 +713,9 @@
 
             closePdfViewer() {
                 const viewerModal = document.getElementById('pdf-viewer-modal');
-<<<<<<< HEAD
-                const popoutButton = document.getElementById('pdf-popout');
-                if (popoutButton) {
-                    popoutButton.disabled = true;
-                }
                 viewerModal.classList.remove('open');
                 this.pdfCloseTimeout = setTimeout(() => {
                     viewerModal.classList.add('hidden');
-                    document.body.classList.remove('pdf-viewer-active');
-=======
-                viewerModal.classList.remove('open');
-                this.pdfCloseTimeout = setTimeout(() => {
-                    viewerModal.classList.add('hidden');
->>>>>>> 5794b219
                     this.pdfCloseTimeout = null;
                 }, 350);
                 this.pdfDoc = null;
