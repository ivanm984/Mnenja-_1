"""Frontend HTML helper."""
from __future__ import annotations

import json
from datetime import datetime
<<<<<<< HEAD
=======
from functools import lru_cache
>>>>>>> 1c5aac5c
from importlib import resources
from pathlib import Path
from typing import Iterable

from .config import PROJECT_ROOT
from .municipalities import (
    get_default_municipality_slug,
    municipality_public_payload,
)

# Posodobljena različica uporabniškega vmesnika je shranjena kot
<<<<<<< HEAD
# ``modern_frontend.html`` v korenu paketa. Ob prvem zagonu v nekaterih
# okoljih (npr. ko je paket nameščen kot zip arhiv) neposreden dostop prek
# ``Path`` ne uspe, zato najprej poskusimo uporabiti ``importlib.resources``
# in šele nato lokalno pot kot rezervno možnost.
FRONTEND_FILENAME = "modern_frontend.html"
FRONTEND_PATH = PROJECT_ROOT / FRONTEND_FILENAME


def _template_candidates() -> Iterable[Path]:
    """Yield possible filesystem paths to the modern frontend template."""

    package = __package__ or "app"
    try:
        # ``importlib.resources.files`` poskrbi, da deluje tudi pri zgoščenih
        # distribucijah, kjer datoteka ni neposredno prisotna na datotečnem
        # sistemu. ``as_file`` poskrbi za morebitno razpakiranje v začasno
        # mapo.
        with resources.as_file(resources.files(package).joinpath(FRONTEND_FILENAME)) as handle:
            yield handle
    except (FileNotFoundError, ModuleNotFoundError):
        pass

    yield FRONTEND_PATH


_TEMPLATE_CACHE: str | None = None


def _load_template_text() -> str:
    """Read and cache the frontend HTML template contents."""

    global _TEMPLATE_CACHE

    if _TEMPLATE_CACHE is not None:
        return _TEMPLATE_CACHE

    for candidate in _template_candidates():
        try:
            _TEMPLATE_CACHE = candidate.read_text(encoding="utf-8")
            return _TEMPLATE_CACHE
        except FileNotFoundError:
            continue

    raise FileNotFoundError(
        "Posodobljene HTML predloge ni mogoče najti. Pričakovana je pod imenom "
        f"{FRONTEND_FILENAME}."
    )


def build_homepage() -> str:
    html = _load_template_text()
=======
# ``modern_frontend.html`` v korenu paketa. Prejšnja nastavitev je še vedno
# iskala neobstoječo pot ``app/frontend.html``, zaradi česar se je ob prvem
# obisku vrnila napaka oziroma prazna stran. Usmerimo referenco na dejansko
# datoteko.
FRONTEND_PATH = PROJECT_ROOT / "modern_frontend.html"


def build_homepage() -> str:
    html = _load_template()
>>>>>>> 1c5aac5c
    html = html.replace("YEAR_PLACEHOLDER", str(datetime.now().year))
    html = html.replace(
        "DEFAULT_MUNICIPALITY_SLUG_PLACEHOLDER",
        get_default_municipality_slug(),
    )
    html = html.replace(
        "MUNICIPALITIES_JSON_PLACEHOLDER",
        json.dumps(municipality_public_payload(), ensure_ascii=False),
    )
    return html


__all__ = ["build_homepage"]<|MERGE_RESOLUTION|>--- conflicted
+++ resolved
@@ -3,10 +3,7 @@
 
 import json
 from datetime import datetime
-<<<<<<< HEAD
-=======
 from functools import lru_cache
->>>>>>> 1c5aac5c
 from importlib import resources
 from pathlib import Path
 from typing import Iterable
@@ -18,59 +15,6 @@
 )
 
 # Posodobljena različica uporabniškega vmesnika je shranjena kot
-<<<<<<< HEAD
-# ``modern_frontend.html`` v korenu paketa. Ob prvem zagonu v nekaterih
-# okoljih (npr. ko je paket nameščen kot zip arhiv) neposreden dostop prek
-# ``Path`` ne uspe, zato najprej poskusimo uporabiti ``importlib.resources``
-# in šele nato lokalno pot kot rezervno možnost.
-FRONTEND_FILENAME = "modern_frontend.html"
-FRONTEND_PATH = PROJECT_ROOT / FRONTEND_FILENAME
-
-
-def _template_candidates() -> Iterable[Path]:
-    """Yield possible filesystem paths to the modern frontend template."""
-
-    package = __package__ or "app"
-    try:
-        # ``importlib.resources.files`` poskrbi, da deluje tudi pri zgoščenih
-        # distribucijah, kjer datoteka ni neposredno prisotna na datotečnem
-        # sistemu. ``as_file`` poskrbi za morebitno razpakiranje v začasno
-        # mapo.
-        with resources.as_file(resources.files(package).joinpath(FRONTEND_FILENAME)) as handle:
-            yield handle
-    except (FileNotFoundError, ModuleNotFoundError):
-        pass
-
-    yield FRONTEND_PATH
-
-
-_TEMPLATE_CACHE: str | None = None
-
-
-def _load_template_text() -> str:
-    """Read and cache the frontend HTML template contents."""
-
-    global _TEMPLATE_CACHE
-
-    if _TEMPLATE_CACHE is not None:
-        return _TEMPLATE_CACHE
-
-    for candidate in _template_candidates():
-        try:
-            _TEMPLATE_CACHE = candidate.read_text(encoding="utf-8")
-            return _TEMPLATE_CACHE
-        except FileNotFoundError:
-            continue
-
-    raise FileNotFoundError(
-        "Posodobljene HTML predloge ni mogoče najti. Pričakovana je pod imenom "
-        f"{FRONTEND_FILENAME}."
-    )
-
-
-def build_homepage() -> str:
-    html = _load_template_text()
-=======
 # ``modern_frontend.html`` v korenu paketa. Prejšnja nastavitev je še vedno
 # iskala neobstoječo pot ``app/frontend.html``, zaradi česar se je ob prvem
 # obisku vrnila napaka oziroma prazna stran. Usmerimo referenco na dejansko
@@ -80,7 +24,6 @@
 
 def build_homepage() -> str:
     html = _load_template()
->>>>>>> 1c5aac5c
     html = html.replace("YEAR_PLACEHOLDER", str(datetime.now().year))
     html = html.replace(
         "DEFAULT_MUNICIPALITY_SLUG_PLACEHOLDER",
