--- conflicted
+++ resolved
@@ -1417,14 +1417,11 @@
                     };
                     return items.sort(comparator).map(item => item.req);
                 },
-<<<<<<< HEAD
-=======
                 allRequirementsExpanded() {
                     const list = Array.isArray(this.requirements) ? this.requirements : [];
                     if (!list.length) return false;
                     return list.every(req => this.isRequirementExpanded(req.id));
                 },
->>>>>>> db9059ff
                 revisionTargetIds() {
                     if (this.selectedRequirementIds.length) return this.selectedRequirementIds.slice();
                     return this.latestNonCompliantIds.slice();
